/**
 * Copyright 2009-2018 the original author or authors.
 * <p>
 * Licensed under the Apache License, Version 2.0 (the "License");
 * you may not use this file except in compliance with the License.
 * You may obtain a copy of the License at
 * <p>
 * http://www.apache.org/licenses/LICENSE-2.0
 * <p>
 * Unless required by applicable law or agreed to in writing, software
 * distributed under the License is distributed on an "AS IS" BASIS,
 * WITHOUT WARRANTIES OR CONDITIONS OF ANY KIND, either express or implied.
 * See the License for the specific language governing permissions and
 * limitations under the License.
 */
package org.apache.ibatis.cache.decorators;

import java.util.HashMap;
import java.util.HashSet;
import java.util.Map;
import java.util.Set;
import java.util.concurrent.locks.ReadWriteLock;

import org.apache.ibatis.cache.Cache;
import org.apache.ibatis.logging.Log;
import org.apache.ibatis.logging.LogFactory;

/**
 * 二级缓存的事务缓冲区，事务缓存
 * 在事务没有提交之前对于二级缓存的操作只是对事务缓存的操作，事务提交后事务缓存才会将对二级缓存的变化写入二级缓存
 * The 2nd level cache transactional buffer.
 * <p>
 * This class holds all cache entries that are to be added to the 2nd level cache during a Session.
 * Entries are sent to the cache when commit is called or discarded if the Session is rolled back.
 * Blocking cache support has been added. Therefore any get() that returns a cache miss
 * will be followed by a put() so any lock associated with the key can be released.
 *
 * @author Clinton Begin
 * @author Eduardo Macarron
 */
public class TransactionalCache implements Cache {

	private static final Log log = LogFactory.getLog(TransactionalCache.class);

	private final Cache delegate;
	private boolean clearOnCommit;
	private final Map<Object, Object> entriesToAddOnCommit;
	private final Set<Object> entriesMissedInCache;

	public TransactionalCache(Cache delegate) {
		this.delegate = delegate;
		this.clearOnCommit = false;
		this.entriesToAddOnCommit = new HashMap<>();
		this.entriesMissedInCache = new HashSet<>();
	}

	@Override
	public String getId() {
		return delegate.getId();
	}

	@Override
	public int getSize() {
		return delegate.getSize();
	}

	@Override
	public Object getObject(Object key) {
		// issue #116
		//从二级缓存中取
		Object object = delegate.getObject(key);
		if (object == null) {
			//没有对应缓存，放入用于标记二级缓存没有命中key的集合中
			entriesMissedInCache.add(key);
		}
		// issue #146
		if (clearOnCommit) {
			//如果每次操作都清空缓存就没必要返回
			return null;
		} else {
			return object;
		}
	}

	@Override
	public ReadWriteLock getReadWriteLock() {
		return null;
	}

	/**
	 * 放入entriesToAddOnCommit中事务提交时才真正放入二级缓存
	 *
	 * @param key Can be any object but usually it is a {@link CacheKey}
	 */
	@Override
	public void putObject(Object key, Object object) {
		entriesToAddOnCommit.put(key, object);
	}

	@Override
	public Object removeObject(Object key) {
		return null;
	}

	@Override
	public void clear() {
		//标记等事务提交后需要清空二级缓存
		clearOnCommit = true;
		//讲缓存暂存空间清空
		entriesToAddOnCommit.clear();
	}

	public void commit() {
		//提交是否需要清除缓存
		if (clearOnCommit) {
			//清除二级缓存
			delegate.clear();
		}
<<<<<<< HEAD
		//处理本次事务产生的和未命中的cache
		flushPendingEntries();
		//重置本次事务所有缓存信息
=======
		//将entriesToAddOnCommit中和entriesMissedInCache中的内容刷入二级缓存
		//上面清除缓存表示的是如果设置了flushCache这种每次清空缓存要做的操作，这里
		//是将本次事务对于缓存的操作刷入二级缓存
		flushPendingEntries();
		//将事务缓存所有容器变量清空
>>>>>>> a95cea78
		reset();
	}

	public void rollback() {
		unlockMissedEntries();
		reset();
	}

	private void reset() {
		clearOnCommit = false;
		entriesToAddOnCommit.clear();
		entriesMissedInCache.clear();
	}

	private void flushPendingEntries() {
<<<<<<< HEAD
		//将本次事务新增的内容写入二级缓存
		for (Map.Entry<Object, Object> entry : entriesToAddOnCommit.entrySet()) {
			delegate.putObject(entry.getKey(), entry.getValue());
		}
		//本次事务未查询到的缓存放入二级缓存，值为null，不明白有什么意义
		//如果在事务提交前另一个session已经向对应key中写入了内容，此时不就又置null了？
=======
		//遍历在本次事务开启到事务结束之间二级缓存的变化，依次写入二级缓存
		for (Map.Entry<Object, Object> entry : entriesToAddOnCommit.entrySet()) {
			delegate.putObject(entry.getKey(), entry.getValue());
		}
		//存在在二级缓存中没有查到的，本次事务缓存也没有的，说明该缓存就是没有，为了防止缓存击穿，
		//讲对应key置成null
>>>>>>> a95cea78
		for (Object entry : entriesMissedInCache) {
			//本次事务新增的排除
			if (!entriesToAddOnCommit.containsKey(entry)) {
				delegate.putObject(entry, null);
			}
		}
	}

	/**
	 * 既然二级缓存中没有entriesMissedInCache存在的key，那为什么rollback时还需要将这些不存在的key从
	 * 二级缓存中清空呢？我理解时因为二级缓存中没有key对应缓存，不代表这个key在二级缓存中没有内容，很可能
	 * key对应的二级缓存就是null，既然rollback了
	 */
	private void unlockMissedEntries() {
		//将本次事务提交前，其他事物提交了本次查询是null的key的这部分cache删除？
		for (Object entry : entriesMissedInCache) {
			try {
				delegate.removeObject(entry);
			} catch (Exception e) {
				log.warn("Unexpected exception while notifiying a rollback to the cache adapter."
					+ "Consider upgrading your cache adapter to the latest version.  Cause: " + e);
			}
		}
	}

}<|MERGE_RESOLUTION|>--- conflicted
+++ resolved
@@ -116,17 +116,11 @@
 			//清除二级缓存
 			delegate.clear();
 		}
-<<<<<<< HEAD
-		//处理本次事务产生的和未命中的cache
-		flushPendingEntries();
-		//重置本次事务所有缓存信息
-=======
 		//将entriesToAddOnCommit中和entriesMissedInCache中的内容刷入二级缓存
 		//上面清除缓存表示的是如果设置了flushCache这种每次清空缓存要做的操作，这里
 		//是将本次事务对于缓存的操作刷入二级缓存
 		flushPendingEntries();
 		//将事务缓存所有容器变量清空
->>>>>>> a95cea78
 		reset();
 	}
 
@@ -142,21 +136,12 @@
 	}
 
 	private void flushPendingEntries() {
-<<<<<<< HEAD
-		//将本次事务新增的内容写入二级缓存
-		for (Map.Entry<Object, Object> entry : entriesToAddOnCommit.entrySet()) {
-			delegate.putObject(entry.getKey(), entry.getValue());
-		}
-		//本次事务未查询到的缓存放入二级缓存，值为null，不明白有什么意义
-		//如果在事务提交前另一个session已经向对应key中写入了内容，此时不就又置null了？
-=======
 		//遍历在本次事务开启到事务结束之间二级缓存的变化，依次写入二级缓存
 		for (Map.Entry<Object, Object> entry : entriesToAddOnCommit.entrySet()) {
 			delegate.putObject(entry.getKey(), entry.getValue());
 		}
 		//存在在二级缓存中没有查到的，本次事务缓存也没有的，说明该缓存就是没有，为了防止缓存击穿，
 		//讲对应key置成null
->>>>>>> a95cea78
 		for (Object entry : entriesMissedInCache) {
 			//本次事务新增的排除
 			if (!entriesToAddOnCommit.containsKey(entry)) {
@@ -165,11 +150,6 @@
 		}
 	}
 
-	/**
-	 * 既然二级缓存中没有entriesMissedInCache存在的key，那为什么rollback时还需要将这些不存在的key从
-	 * 二级缓存中清空呢？我理解时因为二级缓存中没有key对应缓存，不代表这个key在二级缓存中没有内容，很可能
-	 * key对应的二级缓存就是null，既然rollback了
-	 */
 	private void unlockMissedEntries() {
 		//将本次事务提交前，其他事物提交了本次查询是null的key的这部分cache删除？
 		for (Object entry : entriesMissedInCache) {
